# MHM System Architecture

> **Audience**: Human Developer and AI Collaborators (Cursor, Codex, etc.)   
> **Purpose**: System design, data flow, and technical architecture  
> **Style**: Technical, detailed, reference-oriented

> **See [README.md](README.md) for complete navigation and project overview**  
> **See [AI_ARCHITECTURE.md](AI_ARCHITECTURE.md) for AI-optimized quick reference**

## 🚀 Quick Reference

### **Key Modules Decision Tree**
1. **User data access?** → `core/user_data_handlers.py`, `core/user_data_validation.py`
2. **UI components?** → `ui/dialogs/`, `ui/widgets/`
3. **Communication?** → `communication/` directory
4. **Scheduling?** → `core/scheduler.py`, `core/schedule_management.py`
5. **Configuration?** → `core/config.py`
6. **Testing?** → `tests/` directory

### **Data Flow Patterns**
<<<<<<< HEAD
- **User Data**: `data/users/{user_id}/` → `core/user_data_handlers.py` → UI/communication module
=======
- **User Data**: `data/users/{user_id}/` → `core/user_data_handlers.py` → UI/CommunicationManager
>>>>>>> 820ce331
- **Messages**: `resources/default_messages/` → `data/users/{user_id}/messages/`
- **Configuration**: `.env` → `core/config.py` → Application
- **UI**: `.ui` files → `ui/generated/` → `ui/dialogs/` → `ui_app_qt.py`

### **Critical Files (Don't Break)**
- `run_mhm.py` - Main entry point
- `core/service.py` - Background service
- `ui/ui_app_qt.py` - Admin interface
- `core/user_data_handlers.py` - Unified user data access
- `communication/core/channel_orchestrator.py` - Communication coordination

---

## Directory Structure & Key Modules

- **ai_tools/**: AI collaboration tools, audit scripts, and documentation management
<<<<<<< HEAD
- **communication/**: Messaging and communication channels (Discord, Email, etc.)
=======
- **communication/**: Messaging channels and orchestration (Discord, Email, etc.)
>>>>>>> 820ce331
- **core/**: Core logic, utilities, configuration, scheduling, analytics, and data management
- **ai/**: Local AI integration modules
- **data/**: User data storage (per-user subdirectories: account.json, preferences.json, schedules.json, etc.)
- **resources/default_messages/**: Default motivational, health, and other message templates
- **resources/**: Application resources and presets
- **scripts/**: One-off scripts, debug, and migration tools
- **styles/**: QSS theme files for UI styling
- **tasks/**: Task and reminder management
- **tests/logs/**: Test execution logs (isolated from application logs)
- **tests/**: Testing framework with unit, integration, behavior, and UI tests
- **ui/**: PySide6/Qt-based management UI with organized structure:
  - `ui/designs/`: Qt Designer files (.ui)
  - `ui/generated/`: Auto-generated Python classes (*_pyqt.py)
  - `ui/dialogs/`: Dialog implementations
  - `ui/widgets/`: Widget implementations
- **user/**: User context and preferences management
- **.cursor/rules/**: Cursor IDE rules for AI assistance (audit.mdc, context.mdc, critical.mdc)

---

## User Data Model & File Structure

- **Each user has a directory:**
  - `account.json`: Core info (user_id, name, contact, etc.)
  - `preferences.json`: FLAT dict of user preferences (categories, checkins, etc.)
  - `schedules.json`: User's schedule data
  - `user_context.json`: Personalization data (preferred name, health info, etc.)
  - `messages/`: Per-category message files and sent message history
  - `tasks/`: Task-specific data and settings
  - (Other files: chat_interactions.json, checkins.json, etc.)

**Message File Handling (2025-07):**
- Message files are only created for categories a user is opted into.
- All message files are always created from the corresponding file in `resources/default_messages/` (never as a list of strings).
- Legacy/invalid files can be fixed using `scripts/fix_user_message_formats.py` (migration) and `scripts/cleanup_user_message_files.py` (cleanup).

**Important:**
- `preferences.json` is a flat dict (not nested under a 'preferences' key).
- When loading all user data, code merges these files into a single dict, e.g.:
  ```python
  user_data = {
    ... # from account.json
    'preferences': { ... },  # from preferences.json
    'schedules': { ... },    # from schedules.json
    'user_context': { ... }, # from user_context.json
  }
  ```
- When saving, only the contents of `user_data['preferences']` are written to `preferences.json` (flat).
- **All user data access is now handled exclusively through the unified `get_user_data()` handler. All legacy user data functions have been removed.**
- **Message files are stored per-user in `data/users/{user_id}/messages/` directory, not in global directories.**

---

## Data Handling Patterns

- **Always load, update, and save the full preferences dict** to avoid data loss.
- Never write the whole user_data object or nest under 'preferences' in preferences.json.
- When updating a single preference, load the full dict, update the key, and save the whole dict back.

---

## Key Modules & Responsibilities

- **core/file_operations.py, core/user_management.py, core/message_management.py, core/schedule_management.py, core/response_tracking.py, core/service_utilities.py, core/validation.py, core/user_data_validation.py**: Data loading/saving, user info management, file path logic, and utility functions. Handles splitting/merging user data across files. **Note**: `user_management.py` now contains legacy wrappers; new code should use `user_data_handlers.py` and `user_data_validation.py`.
- **user/user_context.py**: Singleton for managing the current user's context in memory. Provides methods to get/set preferences and save/load user data.
- **user/user_preferences.py**: (Planned) Class-based interface for managing user preferences.
- **ui/ui_app_qt.py**: Main PySide6/Qt UI application, user selection, and admin panel.
- **ui/dialogs/**: Dialog implementations for account creation, user management, etc.
<<<<<<< HEAD
- **communication/**: Messaging system for different platforms, using user data for personalized interactions.
=======
- **communication/**: Messaging channels for different platforms, using user data for personalized interactions.
>>>>>>> 820ce331
- **core/scheduler.py**: Scheduling logic for reminders, check-ins, and message delivery. Includes intelligent task reminder scheduling with random task selection and timing.
- **core/checkin_analytics.py**: Analytics and insights on user check-in data.

---

## UI Architecture & Naming Conventions

### Directory Structure
The UI system uses a clean separation of concerns:
- **Designs** (`ui/designs/`): Qt Designer .ui files for visual layout
- **Generated** (`ui/generated/`): Auto-generated Python classes from .ui files
- **Dialogs** (`ui/dialogs/`): Dialog implementations with business logic
- **Widgets** (`ui/widgets/`): Reusable widget implementations

### Naming Conventions
- **Dialogs**: Use "management" suffix (e.g., `category_management_dialog.py`)
- **Widgets**: Use "settings" or "selection" suffix (e.g., `category_selection_widget.py`)
- **Generated Files**: Use "_pyqt" suffix (e.g., `category_management_dialog_pyqt.py`)
- **No Redundant Prefixes**: Removed `ui_app_` prefix since all files are in `ui/` directory

### File Mapping Examples
| Purpose | Design File | Generated File | Implementation |
|---------|-------------|----------------|----------------|
| Category Management | `category_management_dialog.ui` | `category_management_dialog_pyqt.py` | `category_management_dialog.py` |
| Account Creation | `account_creator_dialog.ui` | `account_creator_dialog_pyqt.py` | `account_creator_dialog.py` |
| Task Settings | `task_settings_widget.ui` | `task_settings_widget_pyqt.py` | `task_settings_widget.py` |

## Adding New Features Safely
- Always use the provided load/save functions for user data.
- When adding new preferences, update the full dict and save it, never just a single key.
- Document new data fields and update this file as needed.
- For UI components, follow the established naming conventions and directory structure.

## IDE/Debugger Double Process Note

When using the play/debug button in VS Code or Cursor, you may see two service processes due to IDE/debugger quirks. This does not affect the core architecture. For best results, run the app from a terminal with the venv activated.<|MERGE_RESOLUTION|>--- conflicted
+++ resolved
@@ -18,11 +18,7 @@
 6. **Testing?** → `tests/` directory
 
 ### **Data Flow Patterns**
-<<<<<<< HEAD
-- **User Data**: `data/users/{user_id}/` → `core/user_data_handlers.py` → UI/communication module
-=======
 - **User Data**: `data/users/{user_id}/` → `core/user_data_handlers.py` → UI/CommunicationManager
->>>>>>> 820ce331
 - **Messages**: `resources/default_messages/` → `data/users/{user_id}/messages/`
 - **Configuration**: `.env` → `core/config.py` → Application
 - **UI**: `.ui` files → `ui/generated/` → `ui/dialogs/` → `ui_app_qt.py`
@@ -39,11 +35,7 @@
 ## Directory Structure & Key Modules
 
 - **ai_tools/**: AI collaboration tools, audit scripts, and documentation management
-<<<<<<< HEAD
-- **communication/**: Messaging and communication channels (Discord, Email, etc.)
-=======
 - **communication/**: Messaging channels and orchestration (Discord, Email, etc.)
->>>>>>> 820ce331
 - **core/**: Core logic, utilities, configuration, scheduling, analytics, and data management
 - **ai/**: Local AI integration modules
 - **data/**: User data storage (per-user subdirectories: account.json, preferences.json, schedules.json, etc.)
@@ -112,11 +104,7 @@
 - **user/user_preferences.py**: (Planned) Class-based interface for managing user preferences.
 - **ui/ui_app_qt.py**: Main PySide6/Qt UI application, user selection, and admin panel.
 - **ui/dialogs/**: Dialog implementations for account creation, user management, etc.
-<<<<<<< HEAD
 - **communication/**: Messaging system for different platforms, using user data for personalized interactions.
-=======
-- **communication/**: Messaging channels for different platforms, using user data for personalized interactions.
->>>>>>> 820ce331
 - **core/scheduler.py**: Scheduling logic for reminders, check-ins, and message delivery. Includes intelligent task reminder scheduling with random task selection and timing.
 - **core/checkin_analytics.py**: Analytics and insights on user check-in data.
 
